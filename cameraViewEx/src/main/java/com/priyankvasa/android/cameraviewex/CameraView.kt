--- conflicted
+++ resolved
@@ -109,21 +109,7 @@
         }
     }
 
-<<<<<<< HEAD
-    private var camera: CameraInterface =
-        // Based on OS version select the best camera implementation
-        when {
-            Build.VERSION.SDK_INT < Build.VERSION_CODES.LOLLIPOP ->
-                Camera1(listenerManager, preview, config, SupervisorJob(parentJob))
-            Build.VERSION.SDK_INT < Build.VERSION_CODES.M ->
-                Camera2(listenerManager, preview, config, SupervisorJob(parentJob), context)
-            Build.VERSION.SDK_INT < Build.VERSION_CODES.N ->
-                Camera2Api23(listenerManager, preview, config, SupervisorJob(parentJob), context)
-            else -> Camera2Api24(listenerManager, preview, config, SupervisorJob(parentJob), context)
-        }
-=======
     private lateinit var camera: CameraInterface
->>>>>>> 1de7a428
 
     init {
         if (!isInEditMode) {
@@ -197,8 +183,6 @@
             }
             config.aspectRatio.value = ratio
         }
-<<<<<<< HEAD
-=======
 
     /**
      * Set desired size for continuous frames. This only affects dimensions of frame, the orientation is decided by [aspectRatio].
@@ -223,7 +207,6 @@
      * it will silently fallback to using best size based on aspect ratio.
      */
     var singleCaptureSize: Size by config.singleCaptureSize::value
->>>>>>> 1de7a428
 
     /**
      * Set format of the output of image data produced from the camera for [Modes.CameraMode.SINGLE_CAPTURE] mode.
@@ -523,22 +506,13 @@
     }
 
     /**
-     * Open a camera device and start showing camera preview. This is typically called from
-     * [Activity.onResume].
-     * @throws [CameraViewException] if [destroy] is already called and this [CameraView] instance is no longer active.
-     */
-    @RequiresPermission(Manifest.permission.CAMERA)
-    fun start() {
-        start(Modes.NO_CAMERA_ID)
-    }
-
-    /**
      * Open a camera device by camera ID and start showing camera preview. This is typically called from
      * [Activity.onResume].
      * @throws [CameraViewException] if [destroy] is already called and this [CameraView] instance is no longer active.
      */
+    @JvmOverloads
     @RequiresPermission(Manifest.permission.CAMERA)
-    fun start(id: Int) {
+    fun start(id: Int = Modes.NO_CAMERA_ID) {
 
         if (!requireActive()) return
 
@@ -563,17 +537,10 @@
         if (camera is Camera1) return
 
         // Device uses legacy hardware layer; fall back to Camera1
-<<<<<<< HEAD
         fallback(id, state)
     }
 
     private fun fallback(id: Int, savedState: Parcelable) {
-=======
-        fallback(state)
-    }
-
-    private fun fallback(savedState: Parcelable) {
->>>>>>> 1de7a428
 
         camera = Camera1(listenerManager, preview, config, SupervisorJob(parentJob))
 
