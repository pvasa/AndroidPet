/*
 * Copyright 2018 Priyank Vasa
 *
 * Copyright (C) 2016 The Android Open Source Project
 *
 * Licensed under the Apache License, Version 2.0 (the "License");
 * you may not use this file except in compliance with the License.
 * You may obtain a copy of the License at
 *
 *      http://www.apache.org/licenses/LICENSE-2.0
 *
 * Unless required by applicable law or agreed to in writing, software
 * distributed under the License is distributed on an "AS IS" BASIS,
 * WITHOUT WARRANTIES OR CONDITIONS OF ANY KIND, either express or implied.
 * See the License for the specific language governing permissions and
 * limitations under the License.
 */

package com.priyankvasa.android.cameraviewex

import android.media.ImageReader
import android.os.Build
import androidx.annotation.RequiresApi
import androidx.lifecycle.LifecycleOwner
import kotlinx.coroutines.CoroutineScope
import kotlinx.coroutines.Dispatchers
import kotlinx.coroutines.cancel
import java.io.File
import kotlin.coroutines.CoroutineContext

internal interface CameraInterface : LifecycleOwner, CoroutineScope {

    override val coroutineContext: CoroutineContext get() = Dispatchers.Main

    val preview: PreviewImpl

    val config: CameraConfiguration

    val listener: Listener

    val isCameraOpened: Boolean

    var isVideoRecording: Boolean

    val supportedAspectRatios: Set<AspectRatio>

    var deviceRotation: Int

    val cameraMap: CameraMap

    @Modes.JpegQuality
    var jpegQuality: Int

    val maxDigitalZoom: Float

    /**
     * @return `true` if the implementation was able to start the camera session.
     */
    fun start(): Boolean

<<<<<<< HEAD
    /**
     * @return `true` if the implementation was able to start the passed in cameraId
     */
    fun start(cameraId: Int): Boolean

    fun stop()
=======
    fun stop(internal: Boolean = true) {
        if (!internal) coroutineContext.cancel()
        if (isVideoRecording) stopVideoRecording()
    }
>>>>>>> 56ca5c51

    /**
     * @return `true` if the aspect ratio was changed.
     */
    fun setAspectRatio(ratio: AspectRatio): Boolean

    fun takePicture()

    fun startVideoRecording(outputFile: File, config: VideoConfiguration)

    @RequiresApi(Build.VERSION_CODES.N)
    fun pauseVideoRecording(): Boolean

    @RequiresApi(Build.VERSION_CODES.N)
    fun resumeVideoRecording(): Boolean

    fun stopVideoRecording(): Boolean

    interface Listener {
        fun onCameraOpened()
        fun onCameraClosed()
        fun onPictureTaken(imageData: ByteArray)
        fun onVideoRecordStarted()
        fun onVideoRecordStopped(isSuccess: Boolean)
        fun onCameraError(
                e: Exception,
                errorLevel: ErrorLevel = ErrorLevel.Error,
                isCritical: Boolean = false
        )

        @RequiresApi(Build.VERSION_CODES.KITKAT)
        fun onPreviewFrame(reader: ImageReader)
    }
}<|MERGE_RESOLUTION|>--- conflicted
+++ resolved
@@ -58,19 +58,15 @@
      */
     fun start(): Boolean
 
-<<<<<<< HEAD
     /**
      * @return `true` if the implementation was able to start the passed in cameraId
      */
     fun start(cameraId: Int): Boolean
 
-    fun stop()
-=======
     fun stop(internal: Boolean = true) {
         if (!internal) coroutineContext.cancel()
         if (isVideoRecording) stopVideoRecording()
     }
->>>>>>> 56ca5c51
 
     /**
      * @return `true` if the aspect ratio was changed.
