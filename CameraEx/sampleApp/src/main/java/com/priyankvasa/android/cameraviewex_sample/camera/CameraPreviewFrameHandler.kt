package com.priyankvasa.android.cameraviewex_sample.camera

import android.graphics.Bitmap
import android.graphics.BitmapFactory
import android.graphics.ImageFormat
import android.graphics.Rect
import android.graphics.YuvImage
import android.os.SystemClock
import android.util.SparseIntArray
import com.google.android.gms.tasks.Task
import com.google.firebase.ml.vision.FirebaseVision
import com.google.firebase.ml.vision.barcode.FirebaseVisionBarcode
import com.google.firebase.ml.vision.barcode.FirebaseVisionBarcodeDetector
import com.google.firebase.ml.vision.barcode.FirebaseVisionBarcodeDetectorOptions
import com.google.firebase.ml.vision.common.FirebaseVisionImage
import com.google.firebase.ml.vision.common.FirebaseVisionImageMetadata
import com.priyankvasa.android.cameraviewex.Image
import com.priyankvasa.android.cameraviewex_sample.extensions.rotate
import timber.log.Timber
import java.io.ByteArrayOutputStream
import java.util.concurrent.atomic.AtomicBoolean

class CameraPreviewFrameHandler(
    private var barcodeDecodeSuccessCallback: ((MutableList<FirebaseVisionBarcode>) -> Unit)?,
    private var previewAvailableCallback: ((Bitmap) -> Unit)?
) {

<<<<<<< HEAD
    val frameRate: Float = 5f

    val listener: (Image) -> Unit = { image: Image ->
        // Uncomment to print stats to logcat
=======
    val frameRate: Float = 10f

    val listener: (Image) -> Unit = { image: Image ->
>>>>>>> 1de7a428
        printStats()
        detectBarcodes(image)
        // Comment to stop showing the small preview of continuous frames
        // This is very heavy on memory. Consumes almost 300mbs on a Samsung S8.
        showPreview(image)
    }

    private val rotationToFirebaseOrientationMap: SparseIntArray = SparseIntArray()
        .apply {
            put(0, FirebaseVisionImageMetadata.ROTATION_0)
            put(90, FirebaseVisionImageMetadata.ROTATION_90)
            put(180, FirebaseVisionImageMetadata.ROTATION_180)
            put(270, FirebaseVisionImageMetadata.ROTATION_270)
        }

    private val barcodeDetectorOptions: FirebaseVisionBarcodeDetectorOptions =
        FirebaseVisionBarcodeDetectorOptions.Builder()
            .setBarcodeFormats(FirebaseVisionBarcode.FORMAT_ALL_FORMATS)
            .build()

    private val barcodeDetector: FirebaseVisionBarcodeDetector =
        FirebaseVision.getInstance().getVisionBarcodeDetector(barcodeDetectorOptions)

    private val detectionCompleteListener: (Task<MutableList<FirebaseVisionBarcode>>) -> Unit =
        { task: Task<MutableList<FirebaseVisionBarcode>> ->
            if (task.isSuccessful) task.result?.let { barcodeDecodeSuccessCallback?.invoke(it) }
            else Timber.e(task.exception)
            decoding.set(false)
        }

    private val rect: Rect = Rect()

    private val jpegDataStream = ByteArrayOutputStream()

    private val options: BitmapFactory.Options =
        BitmapFactory.Options().apply { inPreferredConfig = Bitmap.Config.ARGB_8888 }

    /** This boolean makes sure only one frame is processed at a time by Firebase barcode detector */
    private val decoding = AtomicBoolean(false)

    /**
     * It prints preview frame listener stats like
     * time between each frame and max and min times between frames.
     */
    private var min: Long = Long.MAX_VALUE
    private var max: Long = Long.MIN_VALUE
<<<<<<< HEAD
    private var last = 0L

    private fun printStats() {
=======
    private var last: Long = 0L
    private var frameCount: Long = 0L
    private var totalDiff: Long = 0L

    private fun printStats() {
        ++frameCount
>>>>>>> 1de7a428
        val now: Long = SystemClock.elapsedRealtime()
        if (last == 0L) {
            last = now
            return
        }
        val diff: Long = now - last
<<<<<<< HEAD
=======
        totalDiff += diff
>>>>>>> 1de7a428
        if (diff > max) max = diff else if (diff < min) min = diff
        last = now
        Timber.i(
            """
            Preview frame stats:
                Frame count: $frameCount
                Time from last frame: ${diff}ms
                Min diff: ${min}ms
                Max diff: ${max}ms
                Avg diff: ${totalDiff / frameCount}
                """
        )
    }

    fun resetStats() {
        min = Long.MAX_VALUE
        max = Long.MIN_VALUE
        last = 0L
        frameCount = 0L
        totalDiff = 0L
    }

    private fun detectBarcodes(image: Image) {

        if (!decoding.compareAndSet(false, true)) return

        val metadata: FirebaseVisionImageMetadata = FirebaseVisionImageMetadata.Builder()
            .setFormat(FirebaseVisionImageMetadata.IMAGE_FORMAT_NV21)
            .setRotation(rotationToFirebaseOrientationMap[image.exifInterface.rotation])
            .setWidth(image.width)
            .setHeight(image.height)
            .build()

        val visionImage: FirebaseVisionImage = FirebaseVisionImage.fromByteArray(image.data, metadata)

        barcodeDetector.detectInImage(visionImage).addOnCompleteListener(detectionCompleteListener)
    }

    /** This is very heavy on memory. Consumes almost 300mbs on a Samsung S8. */
    private fun showPreview(image: Image) {

        jpegDataStream.reset()

        YuvImage(image.data, ImageFormat.NV21, image.width, image.height, null)
            .compressToJpeg(rect.apply { set(0, 0, image.width, image.height) }, 40, jpegDataStream)

        val jpegData: ByteArray = jpegDataStream.toByteArray()

        val bm: Bitmap = BitmapFactory.decodeByteArray(jpegData, 0, jpegData.size, options)
            ?: return

        previewAvailableCallback?.invoke(bm.rotate(image.exifInterface.rotation))
    }

    fun release() {
        barcodeDetector.close()
        barcodeDecodeSuccessCallback = null
        previewAvailableCallback = null
    }
}<|MERGE_RESOLUTION|>--- conflicted
+++ resolved
@@ -25,16 +25,9 @@
     private var previewAvailableCallback: ((Bitmap) -> Unit)?
 ) {
 
-<<<<<<< HEAD
-    val frameRate: Float = 5f
-
-    val listener: (Image) -> Unit = { image: Image ->
-        // Uncomment to print stats to logcat
-=======
     val frameRate: Float = 10f
 
     val listener: (Image) -> Unit = { image: Image ->
->>>>>>> 1de7a428
         printStats()
         detectBarcodes(image)
         // Comment to stop showing the small preview of continuous frames
@@ -81,28 +74,19 @@
      */
     private var min: Long = Long.MAX_VALUE
     private var max: Long = Long.MIN_VALUE
-<<<<<<< HEAD
-    private var last = 0L
-
-    private fun printStats() {
-=======
     private var last: Long = 0L
     private var frameCount: Long = 0L
     private var totalDiff: Long = 0L
 
     private fun printStats() {
         ++frameCount
->>>>>>> 1de7a428
         val now: Long = SystemClock.elapsedRealtime()
         if (last == 0L) {
             last = now
             return
         }
         val diff: Long = now - last
-<<<<<<< HEAD
-=======
         totalDiff += diff
->>>>>>> 1de7a428
         if (diff > max) max = diff else if (diff < min) min = diff
         last = now
         Timber.i(
